import glob
import logging
import os
import shlex
import subprocess
import sys
from enum import Enum
from typing import Any, List, Optional, Sequence, Union

import lastmile_utils.lib.core.api as cu
from pydantic import field_validator
from result import Err, Ok, Result

LOGGER = logging.getLogger(__name__)


class Mode(Enum):
    FIX = "FIX"
    LIST_FILES = "LIST_FILES"
    CHECK_FAST = "CHECK_FAST"
    CHECK = "CHECK"


class BlackCheck(cu.Record):
    line_length: int
    diff_only: bool


class PyrightCheck(cu.Record):
    pass


class PylintCheck(cu.Record):
    args: List[str]


class ISortCheck(cu.Record):
    line_length: int


class AutoflakeCheck(cu.Record):
    diff_only: bool


Check = BlackCheck | PyrightCheck | PylintCheck | ISortCheck | AutoflakeCheck


class Config(cu.Record):
    mode: Mode = Mode.CHECK_FAST
    verbose: bool = False
    files: Optional[List[str]] = None
    vscode_settings_path: str = ".vscode/settings.json"
    path_glob_excludes: str = ".lint_glob_excludes"

    @field_validator("mode", mode="before")
    def convert_to_mode(  # pylint: disable=no-self-argument
        cls, value: Any
    ) -> Mode:
        if isinstance(value, str):
            try:
                return Mode[value.upper()]
            except KeyError as e:
                raise ValueError(f"Unexpected value for mode: {value}") from e
        return value


def read_glob_excludes(config_file: str) -> List[str]:
    if (
        not config_file
        or not os.path.isfile(config_file)
        or not os.access(config_file, os.R_OK)
    ):
        LOGGER.warning(
            "Could not read glob excludes file: '%s'. Linting all Python files!\n"
            "Check that the file exists and that it has the correct format.",
            config_file,
        )
        return []
    with open(config_file, "r", encoding="utf8") as f:
        lines = f.readlines()
        out = [line.strip() for line in lines if line.strip()]
        return out


def get_python_files() -> List[str]:
    return glob.glob("./**/*.py", recursive=True)


def get_files_exclude(glob_excludes: List[str]) -> List[str]:
    out = []
    for g in glob_excludes:
        paths = glob.glob(g, recursive=True)
        out += paths

    return out


def get_files_without_excludes(
    files: List[str], files_exclude: List[str]
) -> List[str]:
    files_exclude_norm = [os.path.realpath(f) for f in files_exclude]
    return [f for f in files if os.path.realpath(f) not in files_exclude_norm]


def run_lint_cmd(cmd: Union[str, List[str]], files: List[str]) -> int:
    if isinstance(cmd, str):
        cmd = shlex.split(cmd)
    run_output = subprocess.run(
        cmd + files,
        stdout=subprocess.PIPE,
        universal_newlines=True,
        check=False,
    )
    sys.stderr.write(run_output.stderr or "")
    sys.stdout.write(run_output.stdout or "")
    return run_output.returncode


def main(argv: List[str]) -> int:
    parser = cu.argparsify(Config)
    res_cfg = cu.parse_args(parser, argv[1:], Config)

    match res_cfg:
        case Err(e):
            LOGGER.critical("err: %s", e)
            return cu.result_to_exitcode(Err(e))
        case Ok(cfg):
            python_files_to_lint = _get_files_to_lint(
                cfg.files, cfg.path_glob_excludes
            )

            if not python_files_to_lint:
                print(
                    """No files to lint.
                    * If --files was given, check the paths.
                    * Also check lint glob excludes file."""
                )
                return 1

            final_result = _get_final_result(
                cfg.mode,
                python_files_to_lint,
                cfg.vscode_settings_path,
                cfg.verbose,
            )

            match final_result:
                case Ok(code):
                    LOGGER.info("Done")
                    return code
                case Err(e):
                    LOGGER.critical("err: %s", e)
                    return cu.result_to_exitcode(Err(e))
            return cu.result_to_exitcode(final_result)


def _get_final_result(
    mode: Mode,
    python_files_to_lint: list[str],
    vscode_settings_path: str | None,
    verbose: bool,
) -> Result[int, str]:
    settings = cu.load_json_file(vscode_settings_path)
    line_length = settings.and_then(_extract_line_length)
    pylint_args = settings.and_then(_get_pylint_args)

    match mode:
        case Mode.LIST_FILES:
            print("\n".join(python_files_to_lint))
            return Ok(0)
        case Mode.FIX:
            return line_length.and_then(
                lambda ll: run_with(  # type: ignore
                    [
                        AutoflakeCheck(diff_only=False),
                        ISortCheck(line_length=ll),
                        BlackCheck(line_length=ll, diff_only=False),
                    ],
                    python_files_to_lint,
                    verbose,
                )
            )
        case Mode.CHECK_FAST:
            return line_length.and_then(
                lambda ll: run_with(  # type: ignore
                    [
                        AutoflakeCheck(diff_only=True),
                        BlackCheck(line_length=ll, diff_only=True),
                        PyrightCheck(),
                    ],
                    python_files_to_lint,
                    verbose,
                )
            )
        case Mode.CHECK:
            return pylint_args.and_then(
                lambda pyla: line_length.and_then(  # type: ignore
                    lambda ll: run_with(  # type: ignore
                        [
                            AutoflakeCheck(diff_only=True),
                            BlackCheck(line_length=ll, diff_only=True),
                            PyrightCheck(),
                            PylintCheck(args=pyla),
                        ],
                        python_files_to_lint,
                        verbose,
                    )
                )
            )


def run_with(
    check: Sequence[Check], files: list[str], verbose: bool
) -> Result[str, str]:
    def _run_with_one(check: Check) -> Result[str, str]:
        match check:
            case BlackCheck(line_length=line_length, diff_only=diff_only):
                return run_with_black(files, line_length, diff_only, verbose)
            case PyrightCheck():
                return run_with_pyright(files)
            case PylintCheck(args=args):
                return run_with_pylint(files, args, verbose)
            case ISortCheck(line_length=line_length):
                return run_with_isort(files, line_length)
            case AutoflakeCheck(diff_only=diff_only):
                return run_with_autoflake(files, diff_only, verbose)

<<<<<<< HEAD
    check_result = cu.result_reduce_list_all_ok(map(_run_with_one, check))
    return check_result.map(cu.combine_returncodes)
=======
    results = list(map(_run_with_one, check))
    oks, errs = cu.result_reduce_list_separate(results)
    if errs:
        ok_msg = "Oks:\n" + "\n".join(oks)
        err_msg = "Errs:\n" + "\n".join(errs)
        return Err(f"Some jobs failed:\nOK:{ok_msg}\nErr:{err_msg}")
    else:
        return Ok("Done")
>>>>>>> 3f6d5a7a


def run_with_black(
    files: list[str], line_length: int, diff_only: bool, verbose: bool
) -> Result[str, str]:
    print("Running black")

    cmd = ["black"]
    if diff_only:
        cmd.append("--diff")
    if line_length:
        cmd.extend(["--line-length", str(line_length)])
    if verbose:
        cmd.append("-v")

    code = run_lint_cmd(cmd, files)
    # if checking for diff, nonzero exit code doesn't mean linter has failed.
    return Ok("Done") if diff_only else cu.exitcode_to_result(code)


def run_with_pyright(files: list[str]) -> Result[str, str]:
    print("Running pyright")
    cmd = ["pyright"]
    run_lint_cmd(cmd, files)
    # if checking for diff, nonzero exit code doesn't mean linter has failed.
    return Ok("Done")


def run_with_pylint(
    files: list[str], pylint_args: List[str], verbose: bool
) -> Result[str, str]:
    print("Running pylint")
    cmd = ["pylint"] + pylint_args
    if verbose:
        cmd.append("-v")
    run_lint_cmd(cmd, files)
    # if checking for diff, nonzero exit code doesn't mean linter has failed.
    return Ok("Done")


def run_with_isort(files: list[str], line_length: int) -> Result[str, str]:
    print("Running isort")
    cmd = [
        "isort",
        "--profile=black",
        "--line-length",
        str(line_length),
    ]
    code = run_lint_cmd(cmd, files)
    return cu.exitcode_to_result(code)


def run_with_autoflake(
    files: list[str], diff_only: bool, verbose: bool
) -> Result[str, str]:
    print("Running autoflake")
    cmd = [
        "autoflake",
        "--remove-unused-variables",
        "--ignore-init-module-imports",
        "--remove-unused-variables",
    ]
    if diff_only:
        cmd.append("--check-diff")
    else:
        cmd.append("--in-place")

    if verbose:
        cmd.append("-v")
    code = run_lint_cmd(cmd, files)
    # if checking for diff, nonzero exit code doesn't mean linter has failed.
    return Ok("Done") if diff_only else cu.exitcode_to_result(code)


def run_with_autoflake(
    files: list[str], diff_only: bool, verbose: bool
) -> Result[int, str]:
    print("Running autoflake")
    cmd = [
        "autoflake",
        "--remove-unused-variables",
        "--ignore-init-module-imports",
        "--remove-unused-variables",
    ]
    if diff_only:
        cmd.append("--check-diff")
    else:
        cmd.append("--in-place")

    if verbose:
        cmd.append("-v")
    code = run_lint_cmd(cmd, files)
    return Ok(code)


def _get_files_to_lint(
    files: list[str] | None, path_glob_excludes: str
) -> List[str]:
    files = files if files is not None else get_python_files()
    files_before_excludes = list(map(cu.normalize_path, files))
    glob_excludes = read_glob_excludes(path_glob_excludes)
    files_exclude = list(
        map(cu.normalize_path, get_files_exclude(glob_excludes))
    )

    python_files_to_lint = list(
        set(files_before_excludes) - set(files_exclude)
    )

    return python_files_to_lint


def lint_only(
    pylint_args: List[str],
    python_files_to_lint: List[str],
    verbose: bool,
    line_length: int,
) -> Result[int, str]:
    print("Running pylint")
    pylint_cmd = ["pylint"] + pylint_args
    if verbose:
        pylint_cmd.append("-v")
    pylint_code = run_lint_cmd(pylint_cmd, python_files_to_lint)

    print("Running black (show diff)")

    black_cmd = ["black", "--diff"]
    if line_length:
        black_cmd.extend(["--line-length", str(line_length)])
    if verbose:
        black_cmd.append("-v")

    black_code = run_lint_cmd(black_cmd, python_files_to_lint)
    returncode = cu.combine_returncodes([pylint_code, black_code])
    return Ok(returncode)


def _extract_line_length(settings: cu.JSONObject) -> Result[int, str]:
    black_args: List[str] = settings.get(
        "black-formatter.args", []
    )  # type: ignore
    for arg in black_args:
        if arg.startswith("--line-length"):
            return Ok(int(arg.split("=")[1]))
    return Err("Could not find line length in settings")


def _get_pylint_args(settings: cu.JSONObject) -> Result[List[str], str]:
    if "pylint.args" in settings:
        return Ok(settings["pylint.args"])  # type: ignore
    else:
        return Err("Could not find pylint args in settings")


if __name__ == "__main__":
    retcode: int = main(sys.argv)
    sys.exit(retcode)<|MERGE_RESOLUTION|>--- conflicted
+++ resolved
@@ -225,10 +225,6 @@
             case AutoflakeCheck(diff_only=diff_only):
                 return run_with_autoflake(files, diff_only, verbose)
 
-<<<<<<< HEAD
-    check_result = cu.result_reduce_list_all_ok(map(_run_with_one, check))
-    return check_result.map(cu.combine_returncodes)
-=======
     results = list(map(_run_with_one, check))
     oks, errs = cu.result_reduce_list_separate(results)
     if errs:
@@ -237,7 +233,6 @@
         return Err(f"Some jobs failed:\nOK:{ok_msg}\nErr:{err_msg}")
     else:
         return Ok("Done")
->>>>>>> 3f6d5a7a
 
 
 def run_with_black(
